import { DeepPartial } from '../helpers/strict-type-checks';

import { LineStyle, LineType, LineWidth } from '../renderers/draw-line';

import { AutoScaleMargins } from './autoscale-info-impl';
import { PriceFormatterFn } from './price-formatter-fn';
import { PriceScaleMargins } from './price-scale';

/** Structure describing a drawing style of the candlestick chart  */
export interface CandlestickStyleOptions {
	/** Color of rising candlesticks */
	upColor: string;
	/** Color of falling candlesticks */
	downColor: string;
	/** Flag to draw/hide candlestick wicks */
	wickVisible: boolean;
	/** Flag to draw/hide candlestick borders around bodies */
	borderVisible: boolean;
	/**
	 * Color of borders around candles' bodies. Ignored if borderVisible == false
	 * If specified, it overrides both borderUpColor and borderDownColor options
	 */
	borderColor: string;
	/** Color of the border of rising candlesticks. Ignored if borderVisible == false or borderColor is specified */
	borderUpColor: string;
	/** Color of the border of rising candlesticks. Ignored if borderVisible == false or borderColor is specified */
	borderDownColor: string;

	/**
	 * Color of candlestick wicks. Ignored if wickVisible == false
	 * If specified, it overrides both wickUpColor and wickDownColor options
	 */
	wickColor: string;
	/** Color of rising candlestick wicks. Ignored if wickVisible == false or wickColor is specified */
	wickUpColor: string;
	/** Color of falling candlestick wicks. Ignored if wickVisible == false or wickColor is specified */
	wickDownColor: string;
}

export function fillUpDownCandlesticksColors(options: Partial<CandlestickStyleOptions>): void {
	if (options.borderColor !== undefined) {
		options.borderUpColor = options.borderColor;
		options.borderDownColor = options.borderColor;
	}
	if (options.wickColor !== undefined) {
		options.wickUpColor = options.wickColor;
		options.wickDownColor = options.wickColor;
	}
}

export interface BarStyleOptions {
	upColor: string;
	downColor: string;
	openVisible: boolean;
	thinBars: boolean;
}

export interface LineStyleOptions {
	color: string;
	lineStyle: LineStyle;
	lineWidth: LineWidth;
	lineType: LineType;
	crosshairMarkerVisible: boolean;
	crosshairMarkerRadius: number;
}

export interface AreaStyleOptions {
	topColor: string;
	bottomColor: string;
	lineColor: string;
	lineStyle: LineStyle;
	lineWidth: LineWidth;
	lineType: LineType;
	crosshairMarkerVisible: boolean;
	crosshairMarkerRadius: number;
}

export interface HistogramStyleOptions {
	color: string;
	base: number;
}

/**
 * Structure describing series values formatting
 * Fields precision and minMove allow wide customization of formatting
 * @example
 * minMove = 0.01 , precision is not specified. Prices will change like 1.13, 1.14, 1.15 etc.
 * minMove = 0.01 , precision = 3. Prices will change like 1.130, 1.140, 1.150 etc.
 * minMove = 0.05 , precision is not specified. Prices will change like 1.10, 1.15, 1.20
 */

export interface PriceFormatBuiltIn {
	/**
	 *  Enum of possible modes of price formatting
	 * 'price' is the most common choice; it allows customization of precision and rounding of prices
	 * 'volume' uses abbreviation for formatting prices like '1.2K' or '12.67M'
	 * 'percent' uses '%' sign at the end of prices.
	 */
	type: 'price' | 'volume' | 'percent';
	/**
	 * Number of digits after the decimal point.
	 * If it is not set, then its value is calculated automatically based on minMove
	 */
	precision: number;
	/**
	 * Minimal step of the price. This value shouldn't have more decimal digits than the precision
	 */
	minMove: number;
}

export interface PriceFormatCustom {
	type: 'custom';
	/**
	 * User-defined function for price formatting that could be used for some specific cases, that could not be covered with PriceFormatBuiltIn
	 */
	formatter: PriceFormatterFn;
	/**
	 * Minimal step of the price.
	 */
	minMove: number;
}

export type PriceFormat = PriceFormatBuiltIn | PriceFormatCustom;

export function precisionByMinMove(minMove: number): number {
	if (minMove >= 1) {
		return 0;
	}
	let i = 0;
	for (; i < 8; i++) {
		const intPart = Math.round(minMove);
		const fractPart = Math.abs(intPart - minMove);
		if (fractPart < 1e-8) {
			return i;
		}
		minMove = minMove * 10;
	}
	return i;
}

export const enum PriceAxisLastValueMode {
	LastPriceAndPercentageValue,
	LastValueAccordingToScale,
}

export const enum PriceLineSource {
	/**
	 * The last bar data
	 */
	LastBar,
	/**
	 * The last visible bar in viewport
	 */
	LastVisible,
}

<<<<<<< HEAD
=======
export interface OverlaySeriesSpecificOptions {
	overlay: true;
	scaleMargins?: PriceScaleMargins;
}

export interface NonOverlaySeriesSpecificOptions {
	overlay?: false;
	scaleMargins?: undefined;
}

export interface PriceRange {
	minValue: number;
	maxValue: number;
}

export interface AutoscaleInfo {
	priceRange: PriceRange;
	margins?: AutoScaleMargins;
}

type AutoscaleInfoProvider = (baseImplementation: () => AutoscaleInfo | null) => AutoscaleInfo | null;

>>>>>>> 48938f37
/**
 * Structure describing options common for all types of series
 */
export interface SeriesOptionsCommon {
	/** Visibility of the label with the latest visible price on the price scale */
	lastValueVisible: boolean;
	/** Title of the series. This label is placed with price axis label */
	title: string;

	/** Target price scale to bind new series to */
	priceScaleId?: string;

	/**
	 * @internal
	 */
	seriesLastValueMode?: PriceAxisLastValueMode;

	/** Visibility of the price line. Price line is a horizontal line indicating the last price of the series */
	priceLineVisible: boolean;
	/** Enum of possible modes of priceLine source */
	priceLineSource: PriceLineSource;
	/** Width of the price line. Ignored if priceLineVisible is false */
	priceLineWidth: LineWidth;
	/** Color of the price line. Ignored if priceLineVisible is false */
	priceLineColor: string;
	/** Price line style. Suitable for percentage and indexedTo100 scales */
	priceLineStyle: LineStyle;
	/** Formatting settings associated with the series */
	priceFormat: PriceFormat;
	/** Visibility of base line. Suitable for percentage and indexedTo100 scales */
	baseLineVisible: boolean;
	/** Color of the base line in IndexedTo100 mode */
	baseLineColor: string;
	/** Base line width. Suitable for percentage and indexedTo100 scales. Ignored if baseLineVisible is not set */
	baseLineWidth: LineWidth;
	/** Base line style. Suitable for percentage and indexedTo100 scales. Ignored if baseLineVisible is not set */
	baseLineStyle: LineStyle;
<<<<<<< HEAD
=======
	/** function that overrides calculating of visible prices range */
	autoscaleInfoProvider?: AutoscaleInfoProvider;
}
>>>>>>> 48938f37

	/**
	 * @deprecated Use priceScaleId instead
	 * @internal
	 */
	overlay?: boolean;
	/** @deprecated Use priceScale method of the series to apply options instead */
	scaleMargins?: PriceScaleMargins;
}

export type SeriesOptions<T> = T & SeriesOptionsCommon;
export type SeriesPartialOptions<T> = DeepPartial<T & SeriesOptionsCommon>;

/**
 * Structure describing area series options.
 */
export type AreaSeriesOptions = SeriesOptions<AreaStyleOptions>;
export type AreaSeriesPartialOptions = SeriesPartialOptions<AreaStyleOptions>;

/**
 * Structure describing bar series options.
 */
export type BarSeriesOptions = SeriesOptions<BarStyleOptions>;
export type BarSeriesPartialOptions = SeriesPartialOptions<BarStyleOptions>;

/**
 * Structure describing candlesticks series options.
 */
export type CandlestickSeriesOptions = SeriesOptions<CandlestickStyleOptions>;
export type CandlestickSeriesPartialOptions = SeriesPartialOptions<CandlestickStyleOptions>;

/**
 * Structure describing histogram series options.
 */
export type HistogramSeriesOptions = SeriesOptions<HistogramStyleOptions>;
export type HistogramSeriesPartialOptions = SeriesPartialOptions<HistogramStyleOptions>;

/**
 * Structure describing line series options.
 */
export type LineSeriesOptions = SeriesOptions<LineStyleOptions>;
export type LineSeriesPartialOptions = SeriesPartialOptions<LineStyleOptions>;

export interface SeriesOptionsMap {
	Bar: BarSeriesOptions;
	Candlestick: CandlestickSeriesOptions;
	Area: AreaSeriesOptions;
	Line: LineSeriesOptions;
	Histogram: HistogramSeriesOptions;
}

export interface SeriesPartialOptionsMap {
	Bar: BarSeriesPartialOptions;
	Candlestick: CandlestickSeriesPartialOptions;
	Area: AreaSeriesPartialOptions;
	Line: LineSeriesPartialOptions;
	Histogram: HistogramSeriesPartialOptions;
}

export type SeriesType = keyof SeriesOptionsMap;<|MERGE_RESOLUTION|>--- conflicted
+++ resolved
@@ -154,18 +154,6 @@
 	LastVisible,
 }
 
-<<<<<<< HEAD
-=======
-export interface OverlaySeriesSpecificOptions {
-	overlay: true;
-	scaleMargins?: PriceScaleMargins;
-}
-
-export interface NonOverlaySeriesSpecificOptions {
-	overlay?: false;
-	scaleMargins?: undefined;
-}
-
 export interface PriceRange {
 	minValue: number;
 	maxValue: number;
@@ -178,7 +166,6 @@
 
 type AutoscaleInfoProvider = (baseImplementation: () => AutoscaleInfo | null) => AutoscaleInfo | null;
 
->>>>>>> 48938f37
 /**
  * Structure describing options common for all types of series
  */
@@ -216,13 +203,8 @@
 	baseLineWidth: LineWidth;
 	/** Base line style. Suitable for percentage and indexedTo100 scales. Ignored if baseLineVisible is not set */
 	baseLineStyle: LineStyle;
-<<<<<<< HEAD
-=======
 	/** function that overrides calculating of visible prices range */
 	autoscaleInfoProvider?: AutoscaleInfoProvider;
-}
->>>>>>> 48938f37
-
 	/**
 	 * @deprecated Use priceScaleId instead
 	 * @internal
